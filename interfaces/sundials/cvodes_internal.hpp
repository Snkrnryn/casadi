--- conflicted
+++ resolved
@@ -102,7 +102,6 @@
   // Sundials callback functions
   void rhs(double t, const double* x, double* xdot);
   void ehfun(int error_code, const char *module, const char *function, char *msg);
-<<<<<<< HEAD
   void rhsS(int Ns, double t, N_Vector x, N_Vector xdot, N_Vector *xF, N_Vector *xdotF, N_Vector tmp1, N_Vector tmp2);
   void rhsS1(int Ns, double t, N_Vector x, N_Vector xdot, int iS, N_Vector xF, N_Vector xdotF, N_Vector tmp1, N_Vector tmp2);
   void rhsQ(double t, const double* x, double* qdot);
@@ -110,30 +109,16 @@
   void rhsB(double t, const double* x, const double *xA, double* xdotA);
   void rhsQB(double t, const double* x, const double* xA, double* qAdot);
   void jtimes(const double *v, double* Jv, double t, const double* x, const double* fy, double* tmp);
-  void djac(int N, double t, N_Vector x, N_Vector fy, DlsMat Jac, N_Vector tmp1, N_Vector tmp2, N_Vector tmp3);
-  void bjac(int N, int mupper, int mlower, double t, N_Vector x, N_Vector fy, DlsMat Jac, N_Vector tmp1, N_Vector tmp2, N_Vector tmp3);
+  void djac(SUNDIALS_INT N, double t, N_Vector x, N_Vector fy, DlsMat Jac, N_Vector tmp1, N_Vector tmp2, N_Vector tmp3);
+  void bjac(SUNDIALS_INT N, SUNDIALS_INT mupper, SUNDIALS_INT mlower, double t, N_Vector x, N_Vector fy, DlsMat Jac, N_Vector tmp1, N_Vector tmp2, N_Vector tmp3);
   void psolve(double t, N_Vector x, N_Vector fy, N_Vector r, N_Vector z, double gamma, double delta, int lr, N_Vector tmp);
   void psetup(double t, N_Vector x, N_Vector fy, booleantype jok, booleantype *jcurPtr, double gamma, N_Vector tmp1, N_Vector tmp2, N_Vector tmp3);
-=======
-  void rhsS(int Ns, double t, N_Vector y, N_Vector ydot, N_Vector *yS, N_Vector *ySdot, N_Vector tmp1, N_Vector tmp2);
-  void rhsS1(int Ns, double t, N_Vector y, N_Vector ydot, int iS, N_Vector yS, N_Vector ySdot, N_Vector tmp1, N_Vector tmp2);
-  void rhsQ(double t, const double* yy, double* rhsQ);
-  void rhsQS(int Ns, double t, N_Vector y, N_Vector *yS, N_Vector yQdot, N_Vector *rhsvalQS, N_Vector tmp1, N_Vector tmp2);
-  void rhsB(double t, const double* y, const double *yB, double* yBdot);
-  void rhsQB(double t, const double* y, const double* yB, double* qBdot);
-  void jtimes(const double *v, double* Jv, double t, const double* y, const double* fy, double* tmp);
-  void djac(SUNDIALS_INT N, double t, N_Vector y, N_Vector fy, DlsMat Jac, N_Vector tmp1, N_Vector tmp2, N_Vector tmp3);
-  void bjac(SUNDIALS_INT N, SUNDIALS_INT mupper, SUNDIALS_INT mlower, double t, N_Vector y, N_Vector fy, DlsMat Jac, N_Vector tmp1, N_Vector tmp2, N_Vector tmp3);
-  void psolve(double t, N_Vector y, N_Vector fy, N_Vector r, N_Vector z, double gamma, double delta, int lr, N_Vector tmp);
-  void psetup(double t, N_Vector y, N_Vector fy, booleantype jok, booleantype *jcurPtr, double gamma, N_Vector tmp1, N_Vector tmp2, N_Vector tmp3);
->>>>>>> 44d938d5
   void lsetup(CVodeMem cv_mem, int convfail, N_Vector ypred, N_Vector fpred, booleantype *jcurPtr, N_Vector vtemp1, N_Vector vtemp2, N_Vector vtemp3);
   void lsolve(CVodeMem cv_mem, N_Vector b, N_Vector weight, N_Vector ycur, N_Vector fcur);
   
   // Static wrappers to be passed to Sundials
   static int rhs_wrapper(double t, N_Vector x, N_Vector xdot, void *user_data);
   static void ehfun_wrapper(int error_code, const char *module, const char *function, char *msg, void *eh_data);
-<<<<<<< HEAD
   static int rhsS_wrapper(int Ns, double t, N_Vector x, N_Vector xdot, N_Vector *xF, N_Vector *xdotF, void *user_data, N_Vector tmp1, N_Vector tmp2);
   static int rhsS1_wrapper(int Ns, double t, N_Vector x, N_Vector xdot, int iS, N_Vector xF, N_Vector xdotF, void *user_data, N_Vector tmp1, N_Vector tmp2);
   static int rhsQ_wrapper(double t, N_Vector x, N_Vector qdot, void *user_data);
@@ -141,27 +126,12 @@
   static int rhsB_wrapper(double t, N_Vector x, N_Vector xA, N_Vector xdotA, void *user_data);
   static int rhsQB_wrapper(double t, N_Vector x, N_Vector xA, N_Vector qdotA, void *user_data);
   static int jtimes_wrapper(N_Vector v, N_Vector Jv, double t, N_Vector x, N_Vector xdot, void *user_data, N_Vector tmp);
-  static int djac_wrapper(int N, double t, N_Vector x, N_Vector xdot, DlsMat Jac, void *user_data,N_Vector tmp1, N_Vector tmp2, N_Vector tmp3);
-  static int bjac_wrapper(int N, int mupper, int mlower, double t, N_Vector x, N_Vector xdot, DlsMat Jac, void *user_data, N_Vector tmp1, N_Vector tmp2, N_Vector tmp3);
+  static int djac_wrapper(SUNDIALS_INT N, double t, N_Vector x, N_Vector xdot, DlsMat Jac, void *user_data,N_Vector tmp1, N_Vector tmp2, N_Vector tmp3);
+  static int bjac_wrapper(SUNDIALS_INT N, SUNDIALS_INT mupper, SUNDIALS_INT mlower, double t, N_Vector x, N_Vector xdot, DlsMat Jac, void *user_data, N_Vector tmp1, N_Vector tmp2, N_Vector tmp3);
   static int psolve_wrapper(double t, N_Vector x, N_Vector xdot, N_Vector r, N_Vector z, double gamma, double delta, int lr, void *user_data, N_Vector tmp);
   static int psetup_wrapper(double t, N_Vector x, N_Vector xdot, booleantype jok, booleantype *jcurPtr, double gamma, void *user_data, N_Vector tmp1, N_Vector tmp2, N_Vector tmp3);
   static int lsetup_wrapper(CVodeMem cv_mem, int convfail, N_Vector x, N_Vector xdot, booleantype *jcurPtr, N_Vector vtemp1, N_Vector vtemp2, N_Vector vtemp3);
   static int lsolve_wrapper(CVodeMem cv_mem, N_Vector b, N_Vector weight, N_Vector x, N_Vector xdot);
-=======
-  static int rhsS_wrapper(int Ns, double t, N_Vector y, N_Vector ydot, N_Vector *yS, N_Vector *ySdot, void *user_data, N_Vector tmp1, N_Vector tmp2);
-  static int rhsS1_wrapper(int Ns, double t, N_Vector y, N_Vector ydot, int iS, N_Vector yS, N_Vector ySdot, void *user_data, N_Vector tmp1, N_Vector tmp2);
-  static int rhsQ_wrapper(double t, N_Vector yy, N_Vector rhsQ, void *user_data);
-  static int rhsQS_wrapper(int Ns, double t, N_Vector y, N_Vector *yS, N_Vector yQdot, N_Vector *rhsvalQS, void *user_data, N_Vector tmp1, N_Vector tmp2);
-  static int rhsB_wrapper(double t, N_Vector y, N_Vector yB, N_Vector yBdot, void *user_dataB);
-  static int rhsQB_wrapper(double t, N_Vector y, N_Vector yB, N_Vector qBdot, void *user_dataB);
-  static int jtimes_wrapper(N_Vector v, N_Vector Jv, double t, N_Vector y, N_Vector fy, void *user_data, N_Vector tmp);
-  static int djac_wrapper(SUNDIALS_INT N, double t, N_Vector y, N_Vector fy, DlsMat Jac, void *user_data,N_Vector tmp1, N_Vector tmp2, N_Vector tmp3);
-  static int bjac_wrapper(SUNDIALS_INT N, SUNDIALS_INT mupper, SUNDIALS_INT mlower, double t, N_Vector y, N_Vector fy, DlsMat Jac, void *user_data, N_Vector tmp1, N_Vector tmp2, N_Vector tmp3);
-  static int psolve_wrapper(double t, N_Vector y, N_Vector fy, N_Vector r, N_Vector z, double gamma, double delta, int lr, void *user_data, N_Vector tmp);
-  static int psetup_wrapper(double t, N_Vector y, N_Vector fy, booleantype jok, booleantype *jcurPtr, double gamma, void *user_data, N_Vector tmp1, N_Vector tmp2, N_Vector tmp3);
-  static int lsetup_wrapper(CVodeMem cv_mem, int convfail, N_Vector ypred, N_Vector fpred, booleantype *jcurPtr, N_Vector vtemp1, N_Vector vtemp2, N_Vector vtemp3);
-  static int lsolve_wrapper(CVodeMem cv_mem, N_Vector b, N_Vector weight, N_Vector ycur, N_Vector fcur);
->>>>>>> 44d938d5
  
   
   virtual void printStats(std::ostream &stream) const;
