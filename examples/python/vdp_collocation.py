#
#     This file is part of CasADi.
# 
#     CasADi -- A symbolic framework for dynamic optimization.
#     Copyright (C) 2010 by Joel Andersson, Moritz Diehl, K.U.Leuven. All rights reserved.
# 
#     CasADi is free software; you can redistribute it and/or
#     modify it under the terms of the GNU Lesser General Public
#     License as published by the Free Software Foundation; either
#     version 3 of the License, or (at your option) any later version.
# 
#     CasADi is distributed in the hope that it will be useful,
#     but WITHOUT ANY WARRANTY; without even the implied warranty of
#     MERCHANTABILITY or FITNESS FOR A PARTICULAR PURPOSE.  See the GNU
#     Lesser General Public License for more details.
# 
#     You should have received a copy of the GNU Lesser General Public
#     License along with CasADi; if not, write to the Free Software
#     Foundation, Inc., 51 Franklin Street, Fifth Floor, Boston, MA  02110-1301  USA
# 
# 
# -*- coding: utf-8 -*-
from casadi import *
import numpy as NP
import matplotlib.pyplot as plt

nk = 20    # Control discretization
tf = 10.0  # End time

# Declare variables (use scalar graph)
t  = ssym("t")    # time
u  = ssym("u")    # control
x  = ssym("x",3)  # state

# ODE right hand side function
rhs = vertcat([(1 - x[1]*x[1])*x[0] - x[1] + u, \
               x[0], \
               x[0]*x[0] + x[1]*x[1] + u*u])
f = SXFunction([t,x,u],[rhs])

# Objective function (meyer term)
m = SXFunction([t,x,u],[x[2]])

# Control bounds
u_min = -0.75
u_max = 1.0
u_init = 0.0

u_lb = NP.array([u_min])
u_ub = NP.array([u_max])
u_init = NP.array([u_init])

# State bounds and initial guess
x_min =  [-inf, -inf, -inf]
x_max =  [ inf,  inf,  inf]
xi_min = [ 0.0,  1.0,  0.0]
xi_max = [ 0.0,  1.0,  0.0]
xf_min = [ 0.0,  0.0, -inf]
xf_max = [ 0.0,  0.0,  inf]
x_init = [ 0.0,  0.0,  0.0]

# Initialize functions
f.init()
m.init()

# Dimensions
nx = 3
nu = 1

# Legendre collocation points
legendre_points1 = [0,0.500000]
legendre_points2 = [0,0.211325,0.788675]
legendre_points3 = [0,0.112702,0.500000,0.887298]
legendre_points4 = [0,0.069432,0.330009,0.669991,0.930568]
legendre_points5 = [0,0.046910,0.230765,0.500000,0.769235,0.953090]

# Radau collocation points
radau_points1 = [0,1.000000]
radau_points2 = [0,0.333333,1.000000]
radau_points3 = [0,0.155051,0.644949,1.000000]
radau_points4 = [0,0.088588,0.409467,0.787659,1.000000]
radau_points5 = [0,0.057104,0.276843,0.583590,0.860240,1.000000]

# Choose collocation points
tau_root = radau_points3

# Degree of interpolating polynomial
d = len(tau_root)-1

# Size of the finite elements
h = tf/nk

# Coefficients of the collocation equation
C = NP.zeros((d+1,d+1))

# Coefficients of the continuity equation
D = NP.zeros(d+1)

# Dimensionless time inside one control interval
tau = ssym("tau")
  
# All collocation time points
T = NP.zeros((nk,d+1))
for k in range(nk):
  for j in range(d+1):
    T[k,j] = h*(k + tau_root[j])

# For all collocation points
for j in range(d+1):
  # Construct Lagrange polynomials to get the polynomial basis at the collocation point
  L = 1
  for r in range(d+1):
    if r != j:
      L *= (tau-tau_root[r])/(tau_root[j]-tau_root[r])
  lfcn = SXFunction([tau],[L])
  lfcn.init()
  
  # Evaluate the polynomial at the final time to get the coefficients of the continuity equation
  lfcn.setInput(1.0)
  lfcn.evaluate()
  D[j] = lfcn.output()

  # Evaluate the time derivative of the polynomial at all collocation points to get the coefficients of the continuity equation
  for r in range(d+1):
    lfcn.setInput(tau_root[r])
    lfcn.setFwdSeed(1.0)
    lfcn.evaluate(1,0)
    C[j,r] = lfcn.fwdSens()

# Total number of variables
NX = nk*(d+1)*nx      # Collocated states
NU = nk*nu              # Parametrized controls
NXF = nx                # Final state
NV = NX+NU+NXF

# NLP variable vector
V = MX("V",NV)
  
# All variables with bounds and initial guess
vars_lb = NP.zeros(NV)
vars_ub = NP.zeros(NV)
vars_init = NP.zeros(NV)
offset = 0

# Get collocated states and parametrized control
X = NP.resize(NP.array([],dtype=MX),(nk+1,d+1))
U = NP.resize(NP.array([],dtype=MX),nk)
for k in range(nk):  
  # Collocated states
  for j in range(d+1):
    # Get the expression for the state vector
    X[k,j] = V[offset:offset+nx]
    
    # Add the initial condition
    vars_init[offset:offset+nx] = x_init
    
    # Add bounds
    if k==0 and j==0:
      vars_lb[offset:offset+nx] = xi_min
      vars_ub[offset:offset+nx] = xi_max
    else:
      vars_lb[offset:offset+nx] = x_min
      vars_ub[offset:offset+nx] = x_max
    offset += nx
  
  # Parametrized controls
  U[k] = V[offset:offset+nu]
  vars_lb[offset:offset+nu] = u_min
  vars_ub[offset:offset+nu] = u_max
  vars_init[offset:offset+nu] = u_init
  offset += nu
  
# State at end time
X[nk,0] = V[offset:offset+nx]
vars_lb[offset:offset+nx] = xf_min
vars_ub[offset:offset+nx] = xf_max
vars_init[offset:offset+nx] = x_init
offset += nx
  
# Constraint function for the NLP
g = []
lbg = []
ubg = []

# For all finite elements
for k in range(nk):
  
  # For all collocation points
  for j in range(1,d+1):
        
    # Get an expression for the state derivative at the collocation point
    xp_jk = 0
    for r in range (d+1):
      xp_jk += C[r,j]*X[k,r]
      
    # Add collocation equations to the NLP
    [fk] = f.call([T[k,j], X[k,j], U[k]])
    g.append(h*fk - xp_jk)
    lbg.append(NP.zeros(nx)) # equality constraints
    ubg.append(NP.zeros(nx)) # equality constraints

  # Get an expression for the state at the end of the finite element
  xf_k = 0
  for r in range(d+1):
    xf_k += D[r]*X[k,r]

  # Add continuity equation to NLP
  g.append(X[k+1,0] - xf_k)
  lbg.append(NP.zeros(nx))
  ubg.append(NP.zeros(nx))
  
# Concatenate constraints
g = vertcat(g)
  
# Nonlinear constraint function
gfcn = MXFunction([V],[g])

# Objective function of the NLP
[f] = m.call([T[nk-1,d],X[nk,0],U[nk-1]])
ffcn = MXFunction([V], [f])
  
## ----
## SOLVE THE NLP
## ----
  
# Allocate an NLP solver
solver = IpoptSolver(ffcn,gfcn)

# Set options
solver.setOption("expand_f",True)
solver.setOption("expand_g",True)
solver.setOption("generate_hessian",True)
#solver.setOption("max_iter",4)

# initialize the solver
solver.init()
  
# Initial condition
<<<<<<< HEAD
solver.setInput(vars_init,"x_init")
=======
solver.setInput(vars_init,NLP_SOLVER_X0)
>>>>>>> 2cbaca5f

# Bounds on x
solver.setInput(vars_lb,"lbx")
solver.setInput(vars_ub,"ubx")

# Bounds on g
solver.setInput(NP.concatenate(lbg),"lbg")
solver.setInput(NP.concatenate(ubg),"ubg")

# Solve the problem
solver.solve()

# Print the optimal cost
<<<<<<< HEAD
print "optimal cost: ", float(solver.output("cost"))

# Retrieve the solution
v_opt = NP.array(solver.output("x_opt"))
=======
print "optimal cost: ", float(solver.output(NLP_SOLVER_F))

# Retrieve the solution
v_opt = NP.array(solver.output(NLP_SOLVER_X))
>>>>>>> 2cbaca5f

# Get values at the beginning of each finite element
x0_opt = v_opt[0::(d+1)*nx+nu]
x1_opt = v_opt[1::(d+1)*nx+nu]
x2_opt = v_opt[2::(d+1)*nx+nu]
u_opt = v_opt[(d+1)*nx::(d+1)*nx+nu]
tgrid = NP.linspace(0,tf,nk+1)
tgrid_u = NP.linspace(0,tf,nk)

# Plot the results
plt.figure(1)
plt.clf()
plt.plot(tgrid,x0_opt,'--')
plt.plot(tgrid,x1_opt,'-.')
plt.step(tgrid_u,u_opt,'-')
plt.title("Van der Pol optimization")
plt.xlabel('time')
plt.legend(['x[0] trajectory','x[1] trajectory','u trajectory'])
plt.grid()
plt.show()
<|MERGE_RESOLUTION|>--- conflicted
+++ resolved
@@ -236,11 +236,7 @@
 solver.init()
   
 # Initial condition
-<<<<<<< HEAD
-solver.setInput(vars_init,"x_init")
-=======
-solver.setInput(vars_init,NLP_SOLVER_X0)
->>>>>>> 2cbaca5f
+solver.setInput(vars_init,"x0")
 
 # Bounds on x
 solver.setInput(vars_lb,"lbx")
@@ -254,17 +250,10 @@
 solver.solve()
 
 # Print the optimal cost
-<<<<<<< HEAD
-print "optimal cost: ", float(solver.output("cost"))
+print "optimal cost: ", float(solver.output("f"))
 
 # Retrieve the solution
-v_opt = NP.array(solver.output("x_opt"))
-=======
-print "optimal cost: ", float(solver.output(NLP_SOLVER_F))
-
-# Retrieve the solution
-v_opt = NP.array(solver.output(NLP_SOLVER_X))
->>>>>>> 2cbaca5f
+v_opt = NP.array(solver.output("x"))
 
 # Get values at the beginning of each finite element
 x0_opt = v_opt[0::(d+1)*nx+nu]
