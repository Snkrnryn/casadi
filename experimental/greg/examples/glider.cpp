/*
 *    This file is part of CasADi.
 *
 *    CasADi -- A symbolic framework for dynamic optimization.
 *    Copyright (C) 2010 by Joel Andersson, Moritz Diehl, K.U.Leuven. All rights reserved.
 *
 *    CasADi is free software; you can redistribute it and/or
 *    modify it under the terms of the GNU Lesser General Public
 *    License as published by the Free Software Foundation; either
 *    version 3 of the License, or (at your option) any later version.
 *
 *    CasADi is distributed in the hope that it will be useful,
 *    but WITHOUT ANY WARRANTY; without even the implied warranty of
 *    MERCHANTABILITY or FITNESS FOR A PARTICULAR PURPOSE.  See the GNU
 *    Lesser General Public License for more details.
 *
 *    You should have received a copy of the GNU Lesser General Public
 *    License along with CasADi; if not, write to the Free Software
 *    Foundation, Inc., 51 Franklin Street, Fifth Floor, Boston, MA  02110-1301  USA
 *
 */

#include <iostream>
#include <cstdlib>

#include <symbolic/stl_vector_tools.hpp>
#include <symbolic/sx/sx_tools.hpp>
#include <symbolic/fx/sx_function.hpp>
//#include <symbolic/fx/jacobian.hpp>

#include <interfaces/ipopt/ipopt_solver.hpp>

#include "Ode.hpp"
#include "Ocp.hpp"
#include "MultipleShooting.hpp"

// #include <SnoptInterface.hpp>

#include <string>
#include <map>

using namespace CasADi;
using namespace std;

void
dxdt(map<string,SX> &xDot, map<string,SX> &outputs, map<string,SX> state, map<string,SX> action, map<string,SX> param, SX t)
{
	// constants
	double AR = 6;     // aspect ration
	double Cd0 = 0.03; // parasitic drag
	double m = 2.0;    // mass
	double rho = 1.22; // air density
	double A = 1.0;    // area
	double g = 9.8;    // acceleration due to gravity
	
	// eom
	SX alpha = action["alphaDeg"]*3.14159/180.0;
	SX CL = 2.0*3.14159*alpha;
	SX Cd = Cd0 + 1.1*CL*CL/(3.14159*AR);

	// airspeed
	SX vx = state["vx"];
	SX vz = state["vz"];
	SX norm_v = sqrt( vx*vx + vz*vz );
        
//        Lift = 0.5*rho*A*norm_v*CL*[ vz, -vx];
//        Drag = 0.5*rho*A*norm_v*Cd*[-vx, -vz];
	SX cAero = 0.5*rho*A*norm_v;
	SX Fx = cAero*( CL*vz - Cd*vx);
	SX Fz = cAero*(-CL*vx - Cd*vz);
	SX ax = Fx/m;
	SX az = Fz/m + g;

	xDot["x"] = vx;
	xDot["z"] = vz;
	xDot["vx"] = ax;
	xDot["vz"] = az;

	//	intermediate["airspeed"] = norm_v;
}

Ode
getGliderOde()
{
	Ode ode("glider");
	ode.addState("x");
	ode.addState("z");
	ode.addState("vx");
	ode.addState("vz");

	ode.addAction("alphaDeg");

	ode.dxdt = &dxdt;

	return ode;
}


int
main()
{
	Ode ode = getGliderOde();
	Ocp ocp;
	SX tEnd = ocp.addParam("tEnd");

	MultipleShooting & ms = ocp.addMultipleShooting("glider", ode, 0, tEnd, 100);
	
	ocp.objFun = -tEnd; // maximum time

	// Bounds/initial condition
	ocp.boundParam("tEnd", 2, 200);

	for (int k=0; k<ms.N; k++){
		ms.boundStateAction("x", 0, 1e3, k);
		ms.boundStateAction("z", -100, 0, k);
		ms.boundStateAction("vx", 0, 100, k);
		ms.boundStateAction("vz", -100, 100, k);

		ms.boundStateAction("alphaDeg", -15, 15, k);
	}

	#define INCLINATION0_DEG 0.0
	#define V0 20.0
	ms.boundStateAction("x", 0, 0, 0);
	ms.boundStateAction("z", 0, 0, 0);
	ms.boundStateAction("vx",  V0*cos(INCLINATION0_DEG*M_PI/180.0),  V0*cos(INCLINATION0_DEG*M_PI/180.0),  0);
	ms.boundStateAction("vz", -V0*sin(INCLINATION0_DEG*M_PI/180.0), -V0*sin(INCLINATION0_DEG*M_PI/180.0),  0);

	// initial guesses
	ocp.setParamGuess("tEnd", 80);
	for (int k=0; k<ms.N; k++){
		ms.setStateActionGuess("x", double(k)/double(ms.N)*20, k);
		ms.setStateActionGuess("z", double(k)/double(ms.N)*0, k);
		ms.setStateActionGuess("vx", 4, k);
	}

	// Create the NLP solver
	SXFunction ffcn(ocp.designVariables, ocp.objFun); // objective function
	SXFunction gfcn(ocp.designVariables, ocp.g); // constraint
	gfcn.setOption("ad_mode","reverse");
	gfcn.setOption("symbolic_jacobian",false);

	IpoptSolver solver(ffcn,gfcn);
	//IpoptSolver solver(ffcn,gfcn,FX(),Jacobian(gfcn));

	// Set options
	solver.setOption("tol",1e-10);
	solver.setOption("hessian_approximation","limited-memory");

	// initialize the solver
	solver.init();

<<<<<<< HEAD
	solver.setInput(    ocp.lb, NLP_LBX);
	solver.setInput(    ocp.ub, NLP_UBX);
	solver.setInput( ocp.guess, NLP_SOLVER_X0);
=======
	solver.setInput(    ocp.lb, "lbx");
	solver.setInput(    ocp.ub, "ubx");
	solver.setInput( ocp.guess, "x_init");
>>>>>>> 35d6b9c1

	// Bounds on g
	solver.setInput( ocp.gMin, "lbg");
	solver.setInput( ocp.gMax, "ubg");

	// Solve the problem
	solver.solve();

	// Print the optimal cost
	double cost;
<<<<<<< HEAD
	solver.getOutput(cost,NLP_SOLVER_F);
=======
	solver.getOutput(cost,"cost");
>>>>>>> 35d6b9c1
	cout << "optimal time: " << cost << endl;

	// Print the optimal solution
	vector<double>xopt(ocp.designVariables.size1());
<<<<<<< HEAD
	solver.getOutput(xopt,NLP_SOLVER_X);
=======
	solver.getOutput(xopt,"x_opt");
>>>>>>> 35d6b9c1
	cout << "optimal solution: " << xopt << endl;

	ocp.writeOctaveOutput( "glider_out" );

	return 0;
}<|MERGE_RESOLUTION|>--- conflicted
+++ resolved
@@ -150,15 +150,9 @@
 	// initialize the solver
 	solver.init();
 
-<<<<<<< HEAD
-	solver.setInput(    ocp.lb, NLP_LBX);
-	solver.setInput(    ocp.ub, NLP_UBX);
-	solver.setInput( ocp.guess, NLP_SOLVER_X0);
-=======
 	solver.setInput(    ocp.lb, "lbx");
 	solver.setInput(    ocp.ub, "ubx");
-	solver.setInput( ocp.guess, "x_init");
->>>>>>> 35d6b9c1
+	solver.setInput( ocp.guess, "x0");
 
 	// Bounds on g
 	solver.setInput( ocp.gMin, "lbg");
@@ -169,20 +163,12 @@
 
 	// Print the optimal cost
 	double cost;
-<<<<<<< HEAD
-	solver.getOutput(cost,NLP_SOLVER_F);
-=======
-	solver.getOutput(cost,"cost");
->>>>>>> 35d6b9c1
+	solver.getOutput(cost,"f");
 	cout << "optimal time: " << cost << endl;
 
 	// Print the optimal solution
 	vector<double>xopt(ocp.designVariables.size1());
-<<<<<<< HEAD
-	solver.getOutput(xopt,NLP_SOLVER_X);
-=======
-	solver.getOutput(xopt,"x_opt");
->>>>>>> 35d6b9c1
+	solver.getOutput(xopt,"x");
 	cout << "optimal solution: " << xopt << endl;
 
 	ocp.writeOctaveOutput( "glider_out" );
