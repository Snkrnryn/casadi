/*
 *    This file is part of CasADi.
 *
 *    CasADi -- A symbolic framework for dynamic optimization.
 *    Copyright (C) 2010 by Joel Andersson, Moritz Diehl, K.U.Leuven. All rights reserved.
 *
 *    CasADi is free software; you can redistribute it and/or
 *    modify it under the terms of the GNU Lesser General Public
 *    License as published by the Free Software Foundation; either
 *    version 3 of the License, or (at your option) any later version.
 *
 *    CasADi is distributed in the hope that it will be useful,
 *    but WITHOUT ANY WARRANTY; without even the implied warranty of
 *    MERCHANTABILITY or FITNESS FOR A PARTICULAR PURPOSE.  See the GNU
 *    Lesser General Public License for more details.
 *
 *    You should have received a copy of the GNU Lesser General Public
 *    License along with CasADi; if not, write to the Free Software
 *    Foundation, Inc., 51 Franklin Street, Fifth Floor, Boston, MA  02110-1301  USA
 *
 */

#include "integrator_internal.hpp"
#include <cassert>
#include "../stl_vector_tools.hpp"

using namespace std;
namespace CasADi{

IntegratorInternal::IntegratorInternal(){
  // set default options
  setOption("name","unnamed integrator"); // name of the function
  
  // IVP solution
  addOption("max_num_steps",               OT_INTEGER, 10000); // maximum number of steps
  addOption("reltol",                      OT_REAL,    1e-6); // relative tolerence for the IVP solution
  addOption("abstol",                      OT_REAL,    1e-8); // absolute tolerence  for the IVP solution
  addOption("upper_bandwidth",             OT_INTEGER,  Option()); // upper band-width of banded jacobians
  addOption("lower_bandwidth",             OT_INTEGER,  Option()); // lower band-width of banded jacobians
  addOption("linear_solver",               OT_STRING, "dense"); // "dense", "banded" or "iterative"
  addOption("iterative_solver",            OT_STRING, "gmres"); // "gmres", "bcgstab", "tfqmr"
  addOption("pretype",                     OT_STRING, "none"); // "none", "left", "right", "both"
  addOption("exact_jacobian",              OT_BOOLEAN,  false);
  addOption("max_krylov",                  OT_INTEGER,  10);        // maximum krylov subspace size
  addOption("is_differential",             OT_INTEGERVECTOR,  Option());
  addOption("sensitivity_method",          OT_STRING,  "simultaneous"); // "simultaneous" or "staggered"
  addOption("max_multistep_order",         OT_INTEGER, 5);
  addOption("use_preconditioner",          OT_BOOLEAN, false); // precondition an iterative solver
  addOption("stop_at_end",                 OT_BOOLEAN, false); // Stop the integrator at the end of the interval
  addOption("jacmap",                      OT_INTEGERVECTOR, Option()); // if the integrator is the Jacobian of another integrator, this option will contain the mapping between the states
  addOption("jacinit",                     OT_REALVECTOR, Option()); // initial values to the forward sensitivities
  addOption("nrhs",                        OT_INTEGER, 1); // number of right hand sides
  addOption("t0",                          OT_REAL, 0.0); // start of the integration (gives an initial value for INTEGRATOR_T0, which will be removed)
  addOption("tf",                          OT_REAL, 1.0); // end of the integration (gives an initial value for INTEGRATOR_TF, which will be removed)

  // Quadratures
  addOption("quad_err_con",                OT_BOOLEAN,false); // should the quadratures affect the step size control

  // Forward sensitivity problem
  addOption("fsens_err_con",               OT_INTEGER, false); // include the forward sensitivities in all error controls
  addOption("finite_difference_fsens",     OT_BOOLEAN, false); // use finite differences to approximate the forward sensitivity equations (if AD is not available)
  addOption("fsens_reltol",                OT_REAL,    Option()); // relative tolerence for the forward sensitivity solution [default: equal to reltol]
  addOption("fsens_abstol",                OT_REAL,    Option()); // absolute tolerence for the forward sensitivity solution [default: equal to abstol]
  addOption("fsens_scaling_factors",       OT_REALVECTOR, Option()); // scaling factor for the components if finite differences is used
  addOption("fsens_sensitiviy_parameters", OT_INTEGERVECTOR, Option()); // specifies which components will be used when estimating the sensitivity equations

  // Adjoint sensivity problem
  addOption("steps_per_checkpoint",        OT_INTEGER,20); // number of steps between two consecutive checkpoints
  addOption("interpolation_type",          OT_STRING,"hermite"); // type of interpolation for the adjoint sensitivities ("hermite" or "polynomial")
  addOption("asens_upper_bandwidth",       OT_INTEGER,  Option()); // upper band-width of banded jacobians
  addOption("asens_lower_bandwidth",       OT_INTEGER,  Option()); // lower band-width of banded jacobians
  addOption("asens_linear_solver",         OT_STRING, "dense"); // "dense", "banded" or "iterative"
  addOption("asens_iterative_solver",      OT_STRING, "gmres"); // "gmres", "bcgstab", "tfqmr"
  addOption("asens_pretype",               OT_STRING, "none"); // "none", "left", "right", "both"
  addOption("asens_max_krylov",            OT_INTEGER,  10);        // maximum krylov subspace size
  addOption("asens_reltol",                OT_REAL,    Option()); // relative tolerence for the adjoint sensitivity solution [default: equal to reltol]
  addOption("asens_abstol",                OT_REAL,    Option()); // absolute tolerence for the adjoint sensitivity solution [default: equal to abstol]
  
  nx_ = 0;
  np_ = 0;
  nz_ = 0;
}

IntegratorInternal::~IntegratorInternal(){ 
}

void IntegratorInternal::setDimensions(int nx, int np, int nz){
  nx_ = nx;
  np_ = np;
  nz_ = nz;
  
  // Allocate space for inputs
  input_.resize(INTEGRATOR_NUM_IN);
<<<<<<< HEAD
  input_[INTEGRATOR_T0].setSize(1,1); // initial time
  input_[INTEGRATOR_TF].setSize(1,1); // final time
  input_[INTEGRATOR_X0].setSize(nx_,1); // initial state value
  input_[INTEGRATOR_XP0].setSize(nx_,1); // initial state derivative value
  input_[INTEGRATOR_P].setSize(np_,1); // parameter
  input_[INTEGRATOR_Z0].setSize(nz_,1); // initial algebraic statee
  
  // Allocate space for outputs
  output_.resize(INTEGRATOR_NUM_OUT);
  output_[INTEGRATOR_XF].setSize(nx_,1);
  output_[INTEGRATOR_XPF].setSize(nx_,1);
  output_[INTEGRATOR_ZF].setSize(nz_,1);
=======
  input(INTEGRATOR_T0).resize(1,1); // initial time
  input(INTEGRATOR_TF).resize(1,1); // final time
  input(INTEGRATOR_X0).resize(nx_,1); // initial state value
  input(INTEGRATOR_XP0).resize(nx_,1); // initial state derivative value
  input(INTEGRATOR_P).resize(np_,1); // parameter
  input(INTEGRATOR_Z0).resize(nz_,1); // initial algebraic statee
  
  // Allocate space for outputs
  output_.resize(INTEGRATOR_NUM_OUT);
  output(INTEGRATOR_XF).resize(nx_,1);
  output(INTEGRATOR_XPF).resize(nx_,1);
  output(INTEGRATOR_ZF).resize(nz_,1);
>>>>>>> 70136d96
}

void IntegratorInternal::evaluate(int fsens_order, int asens_order){
  double t0 = input(INTEGRATOR_T0)[0];
  double tf = input(INTEGRATOR_TF)[0];
  
  // Reset solver
  reset(fsens_order, asens_order);

  // Set the stop time of the integration -- don't integrate past this point
  if(stop_at_end_)
    setStopTime(tf);

  // Advance solution in time
  integrate(tf);

  if(asens_order>0){
    // Re-initialize backward problem
    resetAdj();

    // Integrate backwards to the beginning
    integrateAdj(t0);
  }
}

void IntegratorInternal::init(){
  // Call the base class method
  FXInternal::init();

  // read options
  exact_jacobian_ = getOption("exact_jacobian").toInt();
  abstol_ = getOption("abstol").toDouble(); // TODO: change to vector tolerences
  reltol_ = getOption("reltol").toDouble();
  max_num_steps_ = getOption("max_num_steps").toInt();
  finite_difference_fsens_ = getOption("finite_difference_fsens").toInt();
  fsens_abstol_ = hasSetOption("fsens_abstol") ? getOption("fsens_abstol").toDouble() : abstol_;
  fsens_reltol_ = hasSetOption("fsens_reltol") ? getOption("fsens_reltol").toDouble() : reltol_;
  asens_abstol_ = hasSetOption("asens_abstol") ? getOption("asens_abstol").toDouble() : abstol_;
  asens_reltol_ = hasSetOption("asens_reltol") ? getOption("asens_reltol").toDouble() : reltol_;
  stop_at_end_ = getOption("stop_at_end").toInt();
  nrhs_ = getOption("nrhs").toInt();
  
  // Give an intial value for the time horizon
  input(INTEGRATOR_T0).set(getOption("t0").toDouble());
  input(INTEGRATOR_TF).set(getOption("tf").toDouble());
}

FX IntegratorInternal::jacobian(int iind, int oind){
  // Create a new integrator for the forward sensitivity equations
  Integrator fwdint = jac(iind,oind);
    
  // Generate an jacobian
  IntegratorJacobian intjac(fwdint);

  // Derivative with respect to what?
  intjac.setOption("derivative_index",iind);
  
  return intjac;
}



} // namespace CasADi

<|MERGE_RESOLUTION|>--- conflicted
+++ resolved
@@ -91,20 +91,6 @@
   
   // Allocate space for inputs
   input_.resize(INTEGRATOR_NUM_IN);
-<<<<<<< HEAD
-  input_[INTEGRATOR_T0].setSize(1,1); // initial time
-  input_[INTEGRATOR_TF].setSize(1,1); // final time
-  input_[INTEGRATOR_X0].setSize(nx_,1); // initial state value
-  input_[INTEGRATOR_XP0].setSize(nx_,1); // initial state derivative value
-  input_[INTEGRATOR_P].setSize(np_,1); // parameter
-  input_[INTEGRATOR_Z0].setSize(nz_,1); // initial algebraic statee
-  
-  // Allocate space for outputs
-  output_.resize(INTEGRATOR_NUM_OUT);
-  output_[INTEGRATOR_XF].setSize(nx_,1);
-  output_[INTEGRATOR_XPF].setSize(nx_,1);
-  output_[INTEGRATOR_ZF].setSize(nz_,1);
-=======
   input(INTEGRATOR_T0).resize(1,1); // initial time
   input(INTEGRATOR_TF).resize(1,1); // final time
   input(INTEGRATOR_X0).resize(nx_,1); // initial state value
@@ -117,7 +103,6 @@
   output(INTEGRATOR_XF).resize(nx_,1);
   output(INTEGRATOR_XPF).resize(nx_,1);
   output(INTEGRATOR_ZF).resize(nz_,1);
->>>>>>> 70136d96
 }
 
 void IntegratorInternal::evaluate(int fsens_order, int asens_order){
